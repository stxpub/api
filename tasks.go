--- conflicted
+++ resolved
@@ -86,21 +86,7 @@
 	sortitionId     string
 	parentBlockPtr  int
 	parentVtxindex  int
-<<<<<<< HEAD
-	parent          string
-	stacksHeight    int
-	blockHash       string
 	memo            string
-	won             bool
-	canonical       bool
-	tip             bool
-	coinbaseEarned  int
-	feesEarned      int
-	cost            BlockCost
-	blockSize       int
-	potentialTip    bool
-	nextTip         bool
-=======
 	// txid of parent block commit
 	parent         string
 	stacksHeight   int
@@ -116,7 +102,6 @@
 	nextTip        bool
 	key            hashkey
 	parentKey      hashkey
->>>>>>> 6155327b
 }
 
 func (cost *BlockCost) getFullness() float32 {
